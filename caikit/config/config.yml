--- conflicted
+++ resolved
@@ -194,20 +194,17 @@
         # The directory to save trained models in
         output_dir: training_output
         save_with_id: true
-
-<<<<<<< HEAD
         model_saver_plugins:
             local:
                 type: Local
                 config:
                     save_with_id: true # Could be top level for all model saver plugins
-=======
+
     # Version details to retrieve
     version_info:
         python_packages:
             all: false
         runtime_image: ""
->>>>>>> 73e6deab
 
 inference_plugin:
     model_mesh:
