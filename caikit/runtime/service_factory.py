--- conflicted
+++ resolved
@@ -17,11 +17,8 @@
 from types import ModuleType
 from typing import Callable, Set, Type
 import dataclasses
-<<<<<<< HEAD
 import inspect
 import re
-=======
->>>>>>> 43a18569
 
 # Third Party
 import google.protobuf.descriptor
