--- conflicted
+++ resolved
@@ -220,11 +220,23 @@
 
 
 @pytest.fixture
-<<<<<<< HEAD
+def streaming_task_model_id(streaming_model_path) -> str:
+    """Loaded model ID using model manager load model implementation"""
+    model_id = _random_id()
+    model_manager = ModelManager.get_instance()
+    model_manager.load_model(
+        model_id,
+        local_model_path=streaming_model_path,
+        model_type=Fixtures.get_good_model_type(),
+    )
+    yield model_id
+
+    # teardown
+    model_manager.unload_model(model_id)
+
+
+@pytest.fixture
 def other_loaded_model_id(other_good_model_path) -> str:
-=======
-def other_task_model_id(other_good_model_path) -> str:
->>>>>>> 8e6ffe60
     """Loaded model ID using model manager load model implementation"""
     model_id = _random_id()
     model_manager = ModelManager.get_instance()
