# Copyright The Caikit Authors
#
# Licensed under the Apache License, Version 2.0 (the "License");
# you may not use this file except in compliance with the License.
# You may obtain a copy of the License at
#
#     http://www.apache.org/licenses/LICENSE-2.0
#
# Unless required by applicable law or agreed to in writing, software
# distributed under the License is distributed on an "AS IS" BASIS,
# WITHOUT WARRANTIES OR CONDITIONS OF ANY KIND, either express or implied.
# See the License for the specific language governing permissions and
# limitations under the License.

# Standard
from os import getenv, path
from tempfile import TemporaryDirectory
import asyncio
import subprocess

# Third Party
import pytest

# Local
from caikit.config.config import get_config
from caikit.runtime.__main__ import main
from caikit.runtime.dump_services import dump_grpc_services, dump_http_services
from caikit.runtime.types.caikit_runtime_exception import CaikitRuntimeException
from tests.examples.shared import requirements, waitForPort
import caikit


@pytest.mark.examples
def test_example_text_sentiment():
    # Example specific grpc port
    grpc_port = 8085

    with requirements("text-sentiment") as (python_venv, example_dir):
        # Start the server
        with subprocess.Popen(
            [python_venv, "start_runtime.py"],
            cwd=example_dir,
            stdout=subprocess.PIPE,
            stderr=subprocess.PIPE,
        ) as server:
            # Check if the gRPC port is open
            # The gRPC server start-up time has some inherent variability
            # 60s timeout should cover most situations, while keeping the
            # test execution time reasonable
            if not asyncio.run(waitForPort(grpc_port, 60)):
                server.terminate()
                pytest.fail(
                    "Failed to connect to the gRPC server on port {} in 30s.".format(
                        grpc_port
                    )
                )

            # Server is running, start the client
            # Use a timeout of 10s for inference. Capture outputs to report
            # them in case of failure.
            try:
                subprocess.run(
                    [python_venv, path.join(example_dir, "client.py")],
                    check=True,
                    stdout=subprocess.PIPE,
                    stderr=subprocess.PIPE,
                    timeout=30,
                )
            except (subprocess.CalledProcessError, subprocess.TimeoutExpired) as e:
                server.terminate()
                pytest.fail("Client failed with output: {}".format(e))

            # Client worked well, let's stop the server
            server.terminate()


<<<<<<< HEAD
def test_lazy_load_local_models_invalid_model_dir():
    """Make sure an ephemeral model (not on disk) can be lazy loaded if the
    right finder configuration is present to load it without hitting disk.
    """

    # breakpoint()

    invalid_local_models_dir = path.abspath(
        path.join(path.dirname(__file__), "invalid")
    )
    workdir = path.abspath(path.join(path.dirname(__file__), "models"))

    with TemporaryDirectory() as workdir:
        print("BANG1")

        # with pytest.raises(CaikitRuntimeException) as context:
        # with pytest.raises(Exception) as e_info:
        caikit.config.configure(
            config_dict={
                "merge_strategy": "merge",
                "runtime": {
                    "library": "sample_lib",
                    "local_models_dir": invalid_local_models_dir,
                    "lazy_load_local_models": True,
                    "grpc": {"enabled": True},
                    "http": {"enabled": True},
                    "training": {"save_with_id": False, "output_dir": workdir},
                    "service_generation": {
                        "package": "caikit_sample_lib"
                    },  # This is done to avoid name collision with Caikit itself
                },
            }
        )

        # print(f"Message: {context.value.status_code}")
        # print(e_info.type)  # This will output the type of the exception
        # print(e_info.value)  # This will output the message of the exception

    print("BANG2")
=======
@pytest.mark.skip("Skipping until we figure out how to parallelize tests")
@pytest.mark.examples
def test_example_sample_lib():
    # Example specific grpc port
    grpc_port = 8085
    with requirements("sample_lib") as (python_venv, example_dir):
        # Start the server
        with subprocess.Popen(
            [python_venv, "start_runtime_with_sample_lib.py"],
            cwd=example_dir,
            stdout=subprocess.PIPE,
            stderr=subprocess.PIPE,
        ) as server:
            # Check if the gRPC port is open
            # The gRPC server start-up time has some inherent variability
            # 60s timeout should cover most situations, while keeping the
            # test execution time reasonable
            if not asyncio.run(waitForPort(grpc_port, 60)):
                server.terminate()
                pytest.fail(
                    "Failed to connect to the gRPC server on port {} in 30s.".format(
                        grpc_port
                    )
                )

            # Server is running, start the client
            # Use a timeout of 10s for inference. Capture outputs to report
            # them in case of failure.
            try:
                subprocess.run(
                    [python_venv, path.join(example_dir, "client.py")],
                    check=True,
                    stdout=subprocess.PIPE,
                    stderr=subprocess.PIPE,
                    timeout=30,
                )
            except (subprocess.CalledProcessError, subprocess.TimeoutExpired) as e:
                server.terminate()
                pytest.fail("Client failed with output: {}".format(e))

            # Client worked well, let's stop the server
            server.terminate()
>>>>>>> 5412405b
<|MERGE_RESOLUTION|>--- conflicted
+++ resolved
@@ -73,48 +73,7 @@
             # Client worked well, let's stop the server
             server.terminate()
 
-
-<<<<<<< HEAD
-def test_lazy_load_local_models_invalid_model_dir():
-    """Make sure an ephemeral model (not on disk) can be lazy loaded if the
-    right finder configuration is present to load it without hitting disk.
-    """
-
-    # breakpoint()
-
-    invalid_local_models_dir = path.abspath(
-        path.join(path.dirname(__file__), "invalid")
-    )
-    workdir = path.abspath(path.join(path.dirname(__file__), "models"))
-
-    with TemporaryDirectory() as workdir:
-        print("BANG1")
-
-        # with pytest.raises(CaikitRuntimeException) as context:
-        # with pytest.raises(Exception) as e_info:
-        caikit.config.configure(
-            config_dict={
-                "merge_strategy": "merge",
-                "runtime": {
-                    "library": "sample_lib",
-                    "local_models_dir": invalid_local_models_dir,
-                    "lazy_load_local_models": True,
-                    "grpc": {"enabled": True},
-                    "http": {"enabled": True},
-                    "training": {"save_with_id": False, "output_dir": workdir},
-                    "service_generation": {
-                        "package": "caikit_sample_lib"
-                    },  # This is done to avoid name collision with Caikit itself
-                },
-            }
-        )
-
-        # print(f"Message: {context.value.status_code}")
-        # print(e_info.type)  # This will output the type of the exception
-        # print(e_info.value)  # This will output the message of the exception
-
-    print("BANG2")
-=======
+    
 @pytest.mark.skip("Skipping until we figure out how to parallelize tests")
 @pytest.mark.examples
 def test_example_sample_lib():
@@ -157,4 +116,44 @@
 
             # Client worked well, let's stop the server
             server.terminate()
->>>>>>> 5412405b
+    
+            
+def test_lazy_load_local_models_invalid_model_dir():
+    """Make sure an ephemeral model (not on disk) can be lazy loaded if the
+    right finder configuration is present to load it without hitting disk.
+    """
+
+    # breakpoint()
+
+    invalid_local_models_dir = path.abspath(
+        path.join(path.dirname(__file__), "invalid")
+    )
+    workdir = path.abspath(path.join(path.dirname(__file__), "models"))
+
+    with TemporaryDirectory() as workdir:
+        print("BANG1")
+
+        # with pytest.raises(CaikitRuntimeException) as context:
+        # with pytest.raises(Exception) as e_info:
+        caikit.config.configure(
+            config_dict={
+                "merge_strategy": "merge",
+                "runtime": {
+                    "library": "sample_lib",
+                    "local_models_dir": invalid_local_models_dir,
+                    "lazy_load_local_models": True,
+                    "grpc": {"enabled": True},
+                    "http": {"enabled": True},
+                    "training": {"save_with_id": False, "output_dir": workdir},
+                    "service_generation": {
+                        "package": "caikit_sample_lib"
+                    },  # This is done to avoid name collision with Caikit itself
+                },
+            }
+        )
+
+        # print(f"Message: {context.value.status_code}")
+        # print(e_info.type)  # This will output the type of the exception
+        # print(e_info.value)  # This will output the message of the exception
+
+    print("BANG2")