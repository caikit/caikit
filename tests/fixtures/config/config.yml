--- conflicted
+++ resolved
@@ -1,10 +1,5 @@
 # Config for tests
 runtime:
-<<<<<<< HEAD
-    find_available_ports: true
-
-=======
->>>>>>> 5255522b
     metering:
         # Switch on metering by default
         enabled: true
