# Copyright The Caikit Authors
#
# Licensed under the Apache License, Version 2.0 (the "License");
# you may not use this file except in compliance with the License.
# You may obtain a copy of the License at
#
#     http://www.apache.org/licenses/LICENSE-2.0
#
# Unless required by applicable law or agreed to in writing, software
# distributed under the License is distributed on an "AS IS" BASIS,
# WITHOUT WARRANTIES OR CONDITIONS OF ANY KIND, either express or implied.
# See the License for the specific language governing permissions and
# limitations under the License.

# Standard
import os
import tempfile
import uuid

# Third Party
import pytest

# Local
from caikit.core.signature_parsing import CaikitMethodSignature
from caikit.runtime.protobufs import model_runtime_pb2
from caikit.runtime.types.caikit_runtime_exception import CaikitRuntimeException
from caikit.runtime.utils.import_util import get_data_model
from caikit.runtime.utils.servicer_util import (
    build_caikit_library_request_dict,
    build_proto_response,
    get_metadata,
    is_protobuf_primitive_field,
    validate_caikit_library_class_exists,
    validate_caikit_library_class_method_exists,
    validate_data_model,
)
from sample_lib.data_model import SampleInputType
from tests.conftest import random_test_id
from tests.fixtures import Fixtures
from tests.fixtures.protobufs import primitive_party_pb2
import caikit.core
import caikit.interfaces
import sample_lib


# ---------------- Tests for validate_caikit_library_class_exists --------------------
def test_servicer_util_validate_caikit_library_class_exists_returns_caikit_class():
    """Test that validate_caikit_library_class_exists returns a caikit class object"""
    validated_class = validate_caikit_library_class_exists(
        get_data_model(), "TrainingInfoResponse"
    )

    assert issubclass(
        validated_class,
        caikit.interfaces.runtime.data_model.training_management.TrainingInfoResponse,
    )

    """
    We really wanted to avoid having concrete data model objects live in caikit.core,
    but because ModuleBase used ProducerId, we had to keep that there. That said,
    it is forwarded to caikit.interfaces.common, so from a user's perspective,
    we should consider it to be part of caikit.interfaces.common not
    caikit.core.data_model."""

    validated_class = validate_caikit_library_class_exists(
        get_data_model(), "ProducerId"
    )
    assert validated_class == caikit.interfaces.common.data_model.producer.ProducerId


def test_servicer_util_validate_caikit_library_class_exists_raises_for_garbage_input():
    """Test that validate_caikit_library_class_exists raises for garbage 'model'"""
    with pytest.raises(AttributeError):
        validate_caikit_library_class_exists(get_data_model(), "NonExistentClass")


# ---------------- Tests for validate_caikit_library_class_method_exists --------------------
def test_service_util_validate_caikit_library_class_method_exists_doesnt_raise():
    """Test that validate_caikit_library_class_method_exists doesn't raise for valid methods"""
    try:
        validate_caikit_library_class_method_exists(
            caikit.interfaces.runtime.data_model.training_management.ModelPointer,
            "to_proto",
        )
        validate_caikit_library_class_method_exists(
            caikit.interfaces.runtime.data_model.training_management.ModelPointer,
            "from_proto",
        )
    except Exception as e:
        assert (
            False
        ), "validate_caikit_library_class_method_exists failed for ModelPointer!"

    try:
        validate_caikit_library_class_method_exists(
            caikit.interfaces.common.data_model.producer.ProducerId, "to_proto"
        )
        validate_caikit_library_class_method_exists(
            caikit.interfaces.common.data_model.producer.ProducerId, "from_proto"
        )
    except Exception as e:
        assert False, "validate_caikit_library_class_method_exists failed!"


def test_service_util_validate_caikit_library_class_method_exists_does_raise():
    """Test that validate_caikit_library_class_method_exists raises for garbage input method"""
    with pytest.raises(AttributeError):
        validate_caikit_library_class_method_exists(
            caikit.interfaces.runtime.data_model.ModelPointer, "non_existent_method"
        )


# ---------------- Tests for build_proto_response  --------------------------
def test_servicer_util_build_proto_response_raises_on_garbage_response_type():
    class FooResponse:
        def __init__(self, foo) -> None:
            self.foo = foo

    with pytest.raises(CaikitRuntimeException):
        build_proto_response(FooResponse(foo="This is a foo response"))


# ---------------- Tests for is_protobuf_primitive_field --------------------
def test_servicer_util_is_protobuf_primitive_returns_true_for_primitive_types():
    """Test that is_protobuf_primitive_field is True when considering primitive types"""
    for primitive_field in primitive_party_pb2._OPTIONALPRIMITIVES.fields:
        assert True == is_protobuf_primitive_field(primitive_field)


def test_servicer_util_is_protobuf_primitive_returns_false_for_custom_types():
    """Test that is_protobuf_primitive_field is False when considering message and
    enum types. This is essential for handling Caikit library CDM objects, which are
    generally defined in terms of messages"""
    for primitive_field in primitive_party_pb2._NONPRIMITIVES.fields:
        assert False == (is_protobuf_primitive_field(primitive_field))


def test_servicer_util_is_protobuf_primitive_returns_false_for_instance_not_in_FieldDescriptor():
    field = caikit.interfaces.runtime.data_model.ModelPointer
    assert False == (is_protobuf_primitive_field(field))


# ---------------- Tests for get_metadata --------------------
def test_servicer_util_get_metadata_raises_on_no_metadata_in_context_but_key_required():
    """Test that get_metadata raises on no metadata context, but the key is required"""
    with pytest.raises(CaikitRuntimeException):
        get_metadata(context=None, key="some-key", required=True)


def test_servicer_util_get_metadata_returns_none_for_absent_key():
    """Test that get_metadata returns None for absent invocation metadata key"""
    assert (
        get_metadata(
            Fixtures.build_context("syntax_izumo_v0-0-1_en"), "some-missing-key"
        )
        == None
    )


def test_servicer_util_get_metadata_should_get_mmmodelid():
    """Test that get_metadata returns value for present invocation metadata key"""
    assert (
        get_metadata(Fixtures.build_context("syntax_izumo_v0-0-1_en"), "mm-model-id")
        == "syntax_izumo_v0-0-1_en"
    )


# ---------------- Tests for validate_data_model --------------------
def test_servicer_util_validates_caikit_core_data_model(
    sample_inference_service, sample_train_service
):
    """Test that validate_data_model validates Caikit library CDM on initialization"""

    try:
        validate_data_model(sample_train_service.descriptor)
    except Exception as e:
        assert False, "Validation of interfaces failed for train!"

    try:
        validate_data_model(sample_inference_service.descriptor)
    except Exception as e:
        assert False, "Validation of interfaces failed for Predict!"


def test_servicer_util_will_not_validate_arbitrary_service_descriptor():
    """Test that validate_data_model raises exception validating arbitrary ServiceDescriptor"""
    with pytest.raises(AttributeError):
        validate_data_model(model_runtime_pb2._MODELRUNTIME)


# ---------------- Tests for build_caikit_library_request_dict --------------------
class Primitives:
    def _primitives_function(
        self,
        double_field,
        float_field,
        int64_field,
        uint64_field,
        int32_field,
        fixed64_field,
        fixed32_field,
        bool_field,
        string_field,
        bytes_field,
        uint32_field,
        sfixed32_field,
        sfixed64_field,
        sint32_field,
        sint64_field,
    ):
        pass


HAPPY_PATH_INPUT = SampleInputType(name="Gabe").to_proto()


def test_global_predict_build_caikit_library_request_dict_creates_caikit_core_run_kwargs(
    sample_inference_service,
):
    """Test that build_caikit_library_request_dict creates module run kwargs from RPC msg"""
    request_dict = build_caikit_library_request_dict(
        sample_inference_service.messages.SampleTaskRequest(
            sample_input=HAPPY_PATH_INPUT
        ),
        sample_lib.modules.sample_task.SampleModule.RUN_SIGNATURE,
    )

    # No self or "throw", throw was not set and the throw parameter contains a default value
    expected_arguments = {"sample_input"}

    assert expected_arguments == set(request_dict.keys())
    assert isinstance(request_dict["sample_input"], SampleInputType)


def test_global_predict_build_caikit_library_request_dict_strips_invalid_run_kwargs_from_request(
    sample_inference_service,
):
    """Global predict build_caikit_library_request_dict strips invalid run kwargs from request"""
    # Sample module doesn't take the `int_type` or `bool_type` params
    request_dict = build_caikit_library_request_dict(
        sample_inference_service.messages.SampleTaskRequest(
            sample_input=HAPPY_PATH_INPUT,
            int_type=5,
            bool_type=True,
        ),
        sample_lib.modules.sample_task.SampleModule.RUN_SIGNATURE,
    )

    expected_arguments = {"sample_input"}
    assert expected_arguments == set(request_dict.keys())
    assert "int_type" not in request_dict.keys()


def test_global_predict_build_caikit_library_request_dict_strips_empty_list_from_request(
    sample_inference_service,
):
    """Global predict build_caikit_library_request_dict strips empty list from request"""
    request_dict = build_caikit_library_request_dict(
        sample_inference_service.messages.SampleTaskRequest(int_type=5, list_type=[]),
        sample_lib.modules.sample_task.SamplePrimitiveModule.RUN_SIGNATURE,
    )

    assert "list_type" not in request_dict.keys()
    assert "int_type" in request_dict.keys()


<<<<<<< HEAD
# def test_global_predict_build_caikit_library_request_dict_works_for_non_optional_primitives():
#     """Global predict build_caikit_library_request_dict works for primitives"""
#     request = primitive_party_pb2.NonOptionalPrimitives(
#         bool_field=False,
#         int64_field=10,
#         float_field=0.0,
#         bytes_field=b"",  # only field that is not passed through here
#         string_field="not_empty",
#     )

#     request_dict = build_caikit_library_request_dict(
#         request, CaikitMethodSignature(Primitives, "_primitives_function")
#     )
#     # dict started with 15 keys (15 args)
#     # Since these are non-optional, any field that is not an iterable
#     # is passed through, any field that is an iterable (str or bytes)
#     # is passed through only if len(field_value) != 0
#     assert len(request_dict.keys()) == 14
#     assert request_dict["float_field"] == 0.0
#     assert request_dict["int64_field"] == 10
#     assert request_dict["bool_field"] == False
#     assert "string_field" in request_dict
#     # TODO: Make sure to double check this later
#     assert "bytes_field" not in request_dict


# def test_global_predict_build_caikit_library_request_dict_works_for_unset_primitives():
#     """Global predict build_caikit_library_request_dict works for primitives"""
#     request = primitive_party_pb2.OptionalPrimitives()

#     request_dict = build_caikit_library_request_dict(
#         request, CaikitMethodSignature(Primitives, "_primitives_function")
#     )
#     # dict started with 15 keys (15 args)
#     # all fields that are unset are removed
#     assert len(request_dict.keys()) == 0


# def test_global_predict_build_caikit_library_request_dict_works_for_set_primitives():
#     """Global predict build_caikit_library_request_dict works for primitives"""
#     request = primitive_party_pb2.OptionalPrimitives(
#         bool_field=False, int64_field=10, float_field=0.0
#     )

#     request_dict = build_caikit_library_request_dict(
#         request, CaikitMethodSignature(Primitives, "_primitives_function")
#     )
#     # dict started with 15 keys (15 args)
#     # we set the bool, int and float field, hence they should
#     # be in the request object

#     assert len(request_dict.keys()) == 3
#     assert "float_field" in request_dict
#     assert isinstance(request_dict["float_field"], float)
#     assert "bool_field" in request_dict
#     assert isinstance(request_dict["bool_field"], bool)
#     assert "int64_field" in request_dict


# def test_global_predict_build_caikit_library_request_dict_works_for_repeated_fields():
#     """Global predict build_caikit_library_request_dict works for repeated fields"""

#     # TODO: uncomment the repeated_message_field test when we have support for the repeated MessageType field

#     request = primitive_party_pb2.Repeateds(repeated_string_field=["this is a string"])

#     class Foo:
#         def foo_function(
#             self,
#             repeated_string_field,
#             # repeated_message_field
#         ):
#             pass

#     request_dict = build_caikit_library_request_dict(
#         request, CaikitMethodSignature(Foo, "foo_function")
#     )
#     # dict started with 1 key
#     # we expect 1 list fields back int the dict
#     assert len(request_dict.keys()) == 1
#     assert "repeated_string_field" in request_dict
#     assert isinstance(request_dict["repeated_string_field"], list)
#     # self.assertTrue("repeated_message_field" in caikit.core_request)
#     # self.assertIsInstance(caikit.core_request["repeated_message_field"], list)
=======
def test_global_predict_build_caikit_library_request_dict_works_for_non_optional_primitives():
    """Global predict build_caikit_library_request_dict works for primitives"""
    request = primitive_party_pb2.NonOptionalPrimitives(
        bool_field=False,
        int64_field=10,
        float_field=0.0,
        bytes_field=b"",  # only field that is not passed through here
        string_field="not_empty",
    )

    request_dict = build_caikit_library_request_dict(request, _primitives_function)
    # dict started with 15 keys (15 args)
    # Since these are non-optional, any field that is not an iterable
    # is passed through, any field that is an iterable (str or bytes)
    # is passed through only if len(field_value) != 0
    assert len(request_dict.keys()) == 14
    assert request_dict["float_field"] == 0.0
    assert request_dict["int64_field"] == 10
    assert request_dict["bool_field"] == False
    assert "string_field" in request_dict
    # TODO: Make sure to double check this later
    assert "bytes_field" not in request_dict


def test_global_predict_build_caikit_library_request_dict_works_for_unset_primitives():
    """Global predict build_caikit_library_request_dict works for primitives"""
    request = primitive_party_pb2.OptionalPrimitives()

    request_dict = build_caikit_library_request_dict(request, _primitives_function)
    # dict started with 15 keys (15 args)
    # all fields that are unset are removed
    assert len(request_dict.keys()) == 0


def test_global_predict_build_caikit_library_request_dict_works_for_set_primitives():
    """Global predict build_caikit_library_request_dict works for primitives"""
    request = primitive_party_pb2.OptionalPrimitives(
        bool_field=False, int64_field=10, float_field=0.0
    )

    request_dict = build_caikit_library_request_dict(request, _primitives_function)
    # dict started with 15 keys (15 args)
    # we set the bool, int and float field, hence they should
    # be in the request object

    assert len(request_dict.keys()) == 3
    assert "float_field" in request_dict
    assert isinstance(request_dict["float_field"], float)
    assert "bool_field" in request_dict
    assert isinstance(request_dict["bool_field"], bool)
    assert "int64_field" in request_dict


def test_global_predict_build_caikit_library_request_dict_works_for_repeated_fields():
    """Global predict build_caikit_library_request_dict works for repeated fields"""

    # TODO: uncomment the repeated_message_field test when we have support for the repeated MessageType field

    request = primitive_party_pb2.Repeateds(repeated_string_field=["this is a string"])

    def foo_function(
        self,
        repeated_string_field,
        # repeated_message_field
    ):
        pass

    request_dict = build_caikit_library_request_dict(request, foo_function)
    # dict started with 1 key
    # we expect 1 list fields back int the dict
    assert len(request_dict.keys()) == 1
    assert "repeated_string_field" in request_dict
    assert isinstance(request_dict["repeated_string_field"], list)
    # self.assertTrue("repeated_message_field" in caikit.core_request)
    # self.assertIsInstance(caikit.core_request["repeated_message_field"], list)


def test_global_train_build_caikit_library_request_dict_creates_caikit_core_run_kwargs_not_fail_when_optional_proto_field_not_exist(
    sample_train_service,
):
    """Global train build_caikit_library_request_dict creates module run kwargs from RPC msg
    and if not passed in request, it creates the fields with default values"""
    train_request = sample_train_service.messages.SampleTaskSampleModuleTrainRequest(
        model_name=random_test_id()  # not having batch_size, and training_data
    )

    caikit.core_request = build_caikit_library_request_dict(
        train_request,
        sample_lib.modules.sample_task.SampleModule().train,
    )

    expected_arguments = {"training_data"}

    # assert that even though not passed in, caikit.core_request now has training_data
    # because empty stream types get an empty steam initialized
    # TODO: will need additional tests for list arguments
    assert expected_arguments == set(caikit.core_request.keys())
    assert isinstance(
        caikit.core_request["training_data"], caikit.core.data_model.DataStream
    )
>>>>>>> 514da470


def test_global_train_build_caikit_library_request_dict_strips_empty_list_from_request(
    sample_train_service,
):
    """Global train build_caikit_library_request_dict strips empty list from request"""
    # NOTE: not sure this test is relevant anymore, since nothing effectively gets removed?
    # the datastream is empty but it's not removed from request, which is expected
    stream_type = caikit.interfaces.common.data_model.DataStreamSourceSampleTrainingType
    training_data = stream_type(jsondata=stream_type.JsonData(data=[])).to_proto()
    train_request = sample_train_service.messages.SampleTaskSampleModuleTrainRequest(
        model_name=random_test_id(), training_data=training_data
    )

    caikit.core_request = build_caikit_library_request_dict(
        train_request,
        sample_lib.modules.sample_task.SampleModule.TRAIN_SIGNATURE,
    )

    # model_name is not expected to be passed through
    expected_arguments = {"training_data"}

    assert expected_arguments == set(caikit.core_request.keys())


def test_global_train_build_caikit_library_request_dict_works_for_repeated_fields(
    sample_train_service,
):
    """Global train build_caikit_library_request_dict works for repeated fields"""

    stream_type = caikit.interfaces.common.data_model.DataStreamSourceSampleTrainingType
    training_data = stream_type(jsondata=stream_type.JsonData(data=[])).to_proto()
    train_request = sample_train_service.messages.SampleTaskListModuleTrainRequest(
        model_name=random_test_id(),
        training_data=training_data,
        poison_pills=["Bob Marley", "Bunny Livingston"],
    )

    caikit.core_request = build_caikit_library_request_dict(
        train_request,
        sample_lib.modules.sample_task.ListModule.TRAIN_SIGNATURE
    )

    # model_name is not expected to be passed through
    expected_arguments = {"training_data", "poison_pills"}

    assert expected_arguments == set(caikit.core_request.keys())
    assert len(caikit.core_request.keys()) == 2
    assert "poison_pills" in caikit.core_request
    assert isinstance(caikit.core_request["poison_pills"], list)


def test_global_train_build_caikit_library_request_dict_ok_with_DataStreamSourceInt_with_inline_json(
    sample_train_service,
):
    stream_type = caikit.interfaces.common.data_model.DataStreamSourceInt
    training_data = stream_type(
        jsondata=stream_type.JsonData(data=[100, 120])
    ).to_proto()

    train_request = sample_train_service.messages.OtherTaskOtherModuleTrainRequest(
        model_name="Bar Training",
        sample_inputsampleinputtype=SampleInputType(name="Gabe").to_proto(),
        batch_size=100,
        training_data=training_data,
    )
    caikit.core_request = build_caikit_library_request_dict(
        train_request,
        sample_lib.modules.other_task.OtherModule.TRAIN_SIGNATURE,
    )

    expected_arguments = {"batch_size", "training_data"}

    assert expected_arguments == set(caikit.core_request.keys())


def test_global_train_build_caikit_library_request_dict_ok_with_data_stream_file_type_csv(
    sample_train_service, sample_csv_file
):
    """Global train build_caikit_library_request_dict works for csv training data file"""

    stream_type = caikit.interfaces.common.data_model.DataStreamSourceSampleTrainingType
    training_data = stream_type(
        file=stream_type.File(filename=sample_csv_file)
    ).to_proto()
    train_request = sample_train_service.messages.SampleTaskSampleModuleTrainRequest(
        model_name=random_test_id(),
        training_data=training_data,
    )

    caikit.core_request = build_caikit_library_request_dict(
        train_request,
        sample_lib.modules.sample_task.SampleModule.TRAIN_SIGNATURE,
    )

    # model_name is not expected to be passed through
    expected_arguments = {"training_data"}

    assert expected_arguments == set(caikit.core_request.keys())


def test_global_train_build_caikit_library_request_dict_ok_with_training_data_as_list_of_files(
    sample_train_service, sample_csv_file, sample_json_file
):
    """Global train build_caikit_library_request_dict works for list of data files"""
    stream_type = caikit.interfaces.common.data_model.DataStreamSourceSampleTrainingType
    training_data = stream_type(
        listoffiles=stream_type.ListOfFiles(files=[sample_csv_file, sample_json_file])
    ).to_proto()
    train_request = sample_train_service.messages.SampleTaskListModuleTrainRequest(
        model_name=random_test_id(),
        training_data=training_data,
        poison_pills=["Bob Marley", "Bunny Livingston"],
    )

    caikit.core_request = build_caikit_library_request_dict(
        train_request,
        sample_lib.modules.sample_task.ListModule.TRAIN_SIGNATURE,
    )

    # model_name is not expected to be passed through
    expected_arguments = {"training_data", "poison_pills"}

    assert expected_arguments == set(caikit.core_request.keys())
    assert len(caikit.core_request.keys()) == 2
    assert "training_data" in caikit.core_request


def test_build_caikit_library_request_dict_works_when_data_stream_directory_includes_mixed_types(
    sample_train_service,
):
    """Global train build_caikit_library_request_dict works when mixed supported types are present"""

    with tempfile.TemporaryDirectory() as tempdir:
        fname1 = os.path.join(tempdir, "justacsv.csv")
        with open(fname1, "w") as handle:
            handle.writelines("valid_csv,1,2,3")
        fname2 = os.path.join(tempdir, "justajson.json")
        with open(fname2, "w") as handle:
            handle.writelines('{"number": 1}')

        stream_type = (
            caikit.interfaces.common.data_model.DataStreamSourceSampleTrainingType
        )
        training_data = stream_type(
            directory=stream_type.Directory(dirname=tempdir, extension="json")
        ).to_proto()
        train_request = (
            sample_train_service.messages.SampleTaskSampleModuleTrainRequest(
                model_name=random_test_id(),
                training_data=training_data,
            )
        )

        # no error because at least 1 json file exists within the provided dir
        caikit.core_request = build_caikit_library_request_dict(
            train_request,
            sample_lib.modules.sample_task.SampleModule.TRAIN_SIGNATURE,
        )


# ---------------- Error tests for build_caikit_library_request_dict --------------------


def test_build_caikit_library_request_dict_raises_invalid_data_stream_source_file(
    sample_train_service,
):
    """Global train build_caikit_library_request_dict works for repeated fields"""

    stream_type = caikit.interfaces.common.data_model.DataStreamSourceSampleTrainingType
    training_data = stream_type(file=stream_type.File(filename="abc.blah")).to_proto()
    train_request = sample_train_service.messages.SampleTaskSampleModuleTrainRequest(
        model_name=random_test_id(),
        training_data=training_data,
    )

    with pytest.raises(CaikitRuntimeException) as e:
        caikit.core_request = build_caikit_library_request_dict(
            train_request,
            sample_lib.modules.sample_task.SampleModule.TRAIN_SIGNATURE,
        )

    assert "Invalid .blah data source file" in e.value.message


def test_build_caikit_library_request_dict_raises_invalid_data_stream_source_file_ext(
    sample_train_service,
):
    """Global train build_caikit_library_request_dict works for repeated fields"""
    with tempfile.NamedTemporaryFile(mode="w", suffix=".txt") as handle:
        handle.write("not_relevant")
        handle.flush()
        fname = handle.name
        stream_type = (
            caikit.interfaces.common.data_model.DataStreamSourceSampleTrainingType
        )
        training_data = stream_type(file=stream_type.File(filename=fname)).to_proto()
        train_request = (
            sample_train_service.messages.SampleTaskSampleModuleTrainRequest(
                model_name="Foo Bar Training",
                training_data=training_data,
            )
        )

        with pytest.raises(CaikitRuntimeException) as e:
            caikit.core_request = build_caikit_library_request_dict(
                train_request,
                sample_lib.modules.sample_task.SampleModule.TRAIN_SIGNATURE,
            )

        assert "Extension not supported" in e.value.message


def test_build_caikit_library_request_dict_raises_when_data_stream_file_passes_as_dir(
    sample_train_service, sample_csv_file
):
    """Global train build_caikit_library_request_dict raises for a file passed as directory"""

    stream_type = caikit.interfaces.common.data_model.DataStreamSourceSampleTrainingType
    training_data = stream_type(
        directory=stream_type.Directory(dirname=sample_csv_file)
    ).to_proto()
    train_request = sample_train_service.messages.SampleTaskSampleModuleTrainRequest(
        model_name="Foo Bar Training",
        training_data=training_data,
    )

    with pytest.raises(CaikitRuntimeException) as e:
        caikit.core_request = build_caikit_library_request_dict(
            train_request,
            sample_lib.modules.sample_task.SampleModule.TRAIN_SIGNATURE,
        )

    assert "Invalid json directory source file" in e.value.message


def test_build_caikit_library_request_dict_raises_when_data_stream_directory_passed_with_nonsupported_extension(
    sample_train_service,
):
    """Global train build_caikit_library_request_dict raises non-supported extension type directory"""

    with tempfile.TemporaryDirectory() as tempdir:
        fname = os.path.join(tempdir, "justafile.txt")
        with open(fname, "w") as handle:
            handle.writelines("blah blah blah")

        stream_type = (
            caikit.interfaces.common.data_model.DataStreamSourceSampleTrainingType
        )
        training_data = stream_type(
            directory=stream_type.Directory(dirname=tempdir, extension="txt")
        ).to_proto()
        train_request = (
            sample_train_service.messages.SampleTaskSampleModuleTrainRequest(
                model_name=random_test_id(),
                training_data=training_data,
            )
        )

        with pytest.raises(CaikitRuntimeException) as e:
            caikit.core_request = build_caikit_library_request_dict(
                train_request,
                sample_lib.modules.sample_task.SampleModule.TRAIN_SIGNATURE,
            )

        # TODO: change this message once it's implemented
        assert "Extension not supported!" in e.value.message


def test_build_caikit_library_request_dict_raises_when_data_stream_directory_passed_with_incorrect_extension(
    sample_train_service, sample_csv_file
):
    """Global train build_caikit_library_request_dict raises wrong extension type directory"""

    with tempfile.TemporaryDirectory() as tempdir:
        fname = os.path.join(tempdir, "justafile.csv")
        with open(fname, "w") as handle:
            handle.writelines("valid_csv,1,2,3")

        stream_type = (
            caikit.interfaces.common.data_model.DataStreamSourceSampleTrainingType
        )
        training_data = stream_type(
            directory=stream_type.Directory(dirname=tempdir, extension="json")
        ).to_proto()
        train_request = (
            sample_train_service.messages.SampleTaskSampleModuleTrainRequest(
                model_name=random_test_id(),
                training_data=training_data,
            )
        )

        with pytest.raises(CaikitRuntimeException) as e:
            caikit.core_request = build_caikit_library_request_dict(
                train_request,
                sample_lib.modules.sample_task.SampleModule.TRAIN_SIGNATURE,
            )

        assert "contains no source files with extension" in e.value.message<|MERGE_RESOLUTION|>--- conflicted
+++ resolved
@@ -264,7 +264,6 @@
     assert "int_type" in request_dict.keys()
 
 
-<<<<<<< HEAD
 # def test_global_predict_build_caikit_library_request_dict_works_for_non_optional_primitives():
 #     """Global predict build_caikit_library_request_dict works for primitives"""
 #     request = primitive_party_pb2.NonOptionalPrimitives(
@@ -349,108 +348,6 @@
 #     assert isinstance(request_dict["repeated_string_field"], list)
 #     # self.assertTrue("repeated_message_field" in caikit.core_request)
 #     # self.assertIsInstance(caikit.core_request["repeated_message_field"], list)
-=======
-def test_global_predict_build_caikit_library_request_dict_works_for_non_optional_primitives():
-    """Global predict build_caikit_library_request_dict works for primitives"""
-    request = primitive_party_pb2.NonOptionalPrimitives(
-        bool_field=False,
-        int64_field=10,
-        float_field=0.0,
-        bytes_field=b"",  # only field that is not passed through here
-        string_field="not_empty",
-    )
-
-    request_dict = build_caikit_library_request_dict(request, _primitives_function)
-    # dict started with 15 keys (15 args)
-    # Since these are non-optional, any field that is not an iterable
-    # is passed through, any field that is an iterable (str or bytes)
-    # is passed through only if len(field_value) != 0
-    assert len(request_dict.keys()) == 14
-    assert request_dict["float_field"] == 0.0
-    assert request_dict["int64_field"] == 10
-    assert request_dict["bool_field"] == False
-    assert "string_field" in request_dict
-    # TODO: Make sure to double check this later
-    assert "bytes_field" not in request_dict
-
-
-def test_global_predict_build_caikit_library_request_dict_works_for_unset_primitives():
-    """Global predict build_caikit_library_request_dict works for primitives"""
-    request = primitive_party_pb2.OptionalPrimitives()
-
-    request_dict = build_caikit_library_request_dict(request, _primitives_function)
-    # dict started with 15 keys (15 args)
-    # all fields that are unset are removed
-    assert len(request_dict.keys()) == 0
-
-
-def test_global_predict_build_caikit_library_request_dict_works_for_set_primitives():
-    """Global predict build_caikit_library_request_dict works for primitives"""
-    request = primitive_party_pb2.OptionalPrimitives(
-        bool_field=False, int64_field=10, float_field=0.0
-    )
-
-    request_dict = build_caikit_library_request_dict(request, _primitives_function)
-    # dict started with 15 keys (15 args)
-    # we set the bool, int and float field, hence they should
-    # be in the request object
-
-    assert len(request_dict.keys()) == 3
-    assert "float_field" in request_dict
-    assert isinstance(request_dict["float_field"], float)
-    assert "bool_field" in request_dict
-    assert isinstance(request_dict["bool_field"], bool)
-    assert "int64_field" in request_dict
-
-
-def test_global_predict_build_caikit_library_request_dict_works_for_repeated_fields():
-    """Global predict build_caikit_library_request_dict works for repeated fields"""
-
-    # TODO: uncomment the repeated_message_field test when we have support for the repeated MessageType field
-
-    request = primitive_party_pb2.Repeateds(repeated_string_field=["this is a string"])
-
-    def foo_function(
-        self,
-        repeated_string_field,
-        # repeated_message_field
-    ):
-        pass
-
-    request_dict = build_caikit_library_request_dict(request, foo_function)
-    # dict started with 1 key
-    # we expect 1 list fields back int the dict
-    assert len(request_dict.keys()) == 1
-    assert "repeated_string_field" in request_dict
-    assert isinstance(request_dict["repeated_string_field"], list)
-    # self.assertTrue("repeated_message_field" in caikit.core_request)
-    # self.assertIsInstance(caikit.core_request["repeated_message_field"], list)
-
-
-def test_global_train_build_caikit_library_request_dict_creates_caikit_core_run_kwargs_not_fail_when_optional_proto_field_not_exist(
-    sample_train_service,
-):
-    """Global train build_caikit_library_request_dict creates module run kwargs from RPC msg
-    and if not passed in request, it creates the fields with default values"""
-    train_request = sample_train_service.messages.SampleTaskSampleModuleTrainRequest(
-        model_name=random_test_id()  # not having batch_size, and training_data
-    )
-
-    caikit.core_request = build_caikit_library_request_dict(
-        train_request,
-        sample_lib.modules.sample_task.SampleModule().train,
-    )
-
-    expected_arguments = {"training_data"}
-
-    # assert that even though not passed in, caikit.core_request now has training_data
-    # because empty stream types get an empty steam initialized
-    # TODO: will need additional tests for list arguments
-    assert expected_arguments == set(caikit.core_request.keys())
-    assert isinstance(
-        caikit.core_request["training_data"], caikit.core.data_model.DataStream
-    )
->>>>>>> 514da470
 
 
 def test_global_train_build_caikit_library_request_dict_strips_empty_list_from_request(
