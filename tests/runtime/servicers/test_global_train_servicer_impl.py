# Copyright The Caikit Authors
#
# Licensed under the Apache License, Version 2.0 (the "License");
# you may not use this file except in compliance with the License.
# You may obtain a copy of the License at
#
#     http://www.apache.org/licenses/LICENSE-2.0
#
# Unless required by applicable law or agreed to in writing, software
# distributed under the License is distributed on an "AS IS" BASIS,
# WITHOUT WARRANTIES OR CONDITIONS OF ANY KIND, either express or implied.
# See the License for the specific language governing permissions and
# limitations under the License.
# Standard
from tempfile import TemporaryDirectory
from unittest.mock import patch
import multiprocessing
import threading
import time
import uuid

# Third Party
import pytest

# Local
from caikit.runtime.servicers.global_train_servicer import GlobalTrainServicer
from caikit.runtime.types.caikit_runtime_exception import CaikitRuntimeException
from sample_lib.data_model.sample import (
    OtherOutputType,
    SampleInputType,
    SampleOutputType,
    SampleTrainingType,
)
from sample_lib.modules.sample_task.sample_implementation import SampleModule
from tests.conftest import random_test_id, temp_config
from tests.fixtures import Fixtures
import caikit.core

## Helpers #####################################################################


def _primitives_function(
    self,
    double_field,
    float_field,
    int64_field,
    uint64_field,
    int32_field,
    fixed64_field,
    fixed32_field,
    bool_field,
    string_field,
    bytes_field,
    uint32_field,
    sfixed32_field,
    sfixed64_field,
    sint32_field,
    sint64_field,
):
    pass


@pytest.fixture(autouse=True, params=[True, False])
def set_train_location(request):
    """This fixture ensures that all tests in this file will be run with both
    subprocess and local training styles
    """
    with temp_config({"training": {"use_subprocess": request.param}}):
        yield


# Train tests for the GlobalTrainServicer class ############################################################
##############
# Normal cases
##############


def test_global_train_sample_task(
    sample_train_service,
    sample_train_servicer,
    sample_inference_service,
    sample_predict_servicer,
):
    """Global train of TrainRequest returns a training job with the correct
    model name, and some training id for a basic train function that doesn't
    require any loaded model
    """
    stream_type = caikit.interfaces.common.data_model.DataStreamSourceSampleTrainingType
    training_data = stream_type(
        jsondata=stream_type.JsonData(data=[SampleTrainingType(1)])
    ).to_proto()
    model_name = random_test_id()
    train_request = (
        sample_train_service.messages.ModulesSampleTaskSampleModuleTrainRequest(
            model_name=model_name,
            batch_size=42,
            training_data=training_data,
        )
    )

<<<<<<< HEAD
    training_response = sample_train_servicer.Train(
        train_request, Fixtures.build_context("foo")
    )
    assert training_response.model_name == "Foo Bar Training"
=======
    training_response = sample_train_servicer.Train(train_request)
    assert training_response.model_name == model_name
>>>>>>> 11dda8cb
    assert training_response.training_id is not None
    assert isinstance(training_response.training_id, str)

    result = sample_train_servicer.training_map.get(
        training_response.training_id
    ).result()
    assert result.batch_size == 42
    assert (
        result.MODULE_CLASS
        == "sample_lib.modules.sample_task.sample_implementation.SampleModule"
    )

    # give the trained model time to load
    # TODO: no sleeps in tests!
    time.sleep(1)

    inference_response = sample_predict_servicer.Predict(
        sample_inference_service.messages.SampleTaskRequest(
            sample_input=SampleInputType(name="Gabe").to_proto()
        ),
        Fixtures.build_context(training_response.model_name),
    )
    assert (
        inference_response
        == SampleOutputType(
            greeting="Hello Gabe",
        ).to_proto()
    )


def test_global_train_other_task(
    sample_train_service,
    sample_train_servicer,
    sample_inference_service,
    sample_predict_servicer,
):
    """Global train of TrainRequest returns a training job with the correct
    model name, and some training id for a basic train function that doesn't
    require any loaded model
    """
    batch_size = 42
    stream_type = caikit.interfaces.common.data_model.DataStreamSourceInt
    training_data = stream_type(jsondata=stream_type.JsonData(data=[1])).to_proto()
    train_request = (
        sample_train_service.messages.ModulesOtherTaskOtherModuleTrainRequest(
            model_name="Other module Training",
            training_data=training_data,
            sample_input=SampleInputType(name="Gabe").to_proto(),
            batch_size=batch_size,
        )
    )

<<<<<<< HEAD
    training_response = sample_train_servicer.Train(
        train_request, Fixtures.build_context("foo")
    )
    assert training_response.model_name == "Other block Training"
=======
    training_response = sample_train_servicer.Train(train_request)
    assert training_response.model_name == "Other module Training"
>>>>>>> 11dda8cb
    assert training_response.training_id is not None
    assert isinstance(training_response.training_id, str)

    result = sample_train_servicer.training_map.get(
        training_response.training_id
    ).result()
    assert result.batch_size == batch_size
    assert (
        result.MODULE_CLASS
        == "sample_lib.modules.other_task.other_implementation.OtherModule"
    )

    # give the trained model time to load
    # TODO: no sleeps in tests!
    time.sleep(1)

    inference_response = sample_predict_servicer.Predict(
        sample_inference_service.messages.OtherTaskRequest(
            sample_input=SampleInputType(name="Gabe").to_proto()
        ),
        Fixtures.build_context(training_response.model_name),
    )
    assert (
        inference_response
        == OtherOutputType(
            farewell=f"goodbye: Gabe {batch_size} times",
        ).to_proto()
    )


def test_global_train_Another_Widget_that_requires_SampleWidget_loaded_should_not_raise(
    loaded_model_id,
    sample_train_service,
    sample_train_servicer,
    sample_inference_service,
    sample_predict_servicer,
):
    """Global train of TrainRequest returns a training job with the correct model name, and some training id for a train function that requires another loaded model"""
    sample_model = caikit.interfaces.runtime.data_model.ModelPointer(
        model_id=loaded_model_id
    ).to_proto()

    training_request = (
        sample_train_service.messages.ModulesSampleTaskCompositeModuleTrainRequest(
            model_name="AnotherWidget_Training",
            sample_block=sample_model,
        )
    )

    training_response = sample_train_servicer.Train(
        training_request, Fixtures.build_context("foo")
    )

    assert training_response.model_name == "AnotherWidget_Training"
    assert training_response.training_id is not None
    assert isinstance(training_response.training_id, str)

    training_result = sample_train_servicer.training_map.get(
        training_response.training_id
    ).result()

    assert (
        training_result.MODULE_CLASS
        == "sample_lib.modules.sample_task.composite_module.CompositeModule"
    )

    # give the trained model time to load
    # TODO: no sleeps in tests!
    time.sleep(1)

    # make sure the trained model can run inference
    inference_response = sample_predict_servicer.Predict(
        sample_inference_service.messages.SampleTaskRequest(
            sample_input=SampleInputType(name="Gabe").to_proto()
        ),
        Fixtures.build_context(training_response.model_name),
    )
    assert (
        inference_response
        == SampleOutputType(
            greeting="Hello Gabe",
        ).to_proto()
    )


def test_run_train_job_works_with_wait(
    sample_train_service, sample_inference_service, sample_predict_servicer
):
    """Check if run_train_job works as expected for syncronous requests"""
    stream_type = caikit.interfaces.common.data_model.DataStreamSourceSampleTrainingType
    training_data = stream_type(
        jsondata=stream_type.JsonData(data=[SampleTrainingType(1)])
    ).to_proto()
    train_request = (
        sample_train_service.messages.ModulesSampleTaskSampleModuleTrainRequest(
            model_name=random_test_id(),
            batch_size=42,
            training_data=training_data,
        )
    )
    servicer = GlobalTrainServicer(training_service=sample_train_service)
    with TemporaryDirectory() as tmp_dir:
        training_response = servicer.run_training_job(
            train_request,
            SampleModule,
            training_id="dummy-training-id",
            training_output_dir=tmp_dir,
            context=Fixtures.build_context("foo"),
            wait=True,
        )

        assert training_response.training_id == "dummy-training-id"

        inference_response = sample_predict_servicer.Predict(
            sample_inference_service.messages.SampleTaskRequest(
                sample_input=SampleInputType(name="Test").to_proto()
            ),
            Fixtures.build_context(training_response.model_name),
        )
        assert (
            inference_response
            == SampleOutputType(
                greeting="Hello Test",
            ).to_proto()
        )


def test_run_train_job_works_with_no_autoload(sample_train_service):
    """Check if run_train_job works with no auto-load doesn't load model"""
    stream_type = caikit.interfaces.common.data_model.DataStreamSourceSampleTrainingType
    training_data = stream_type(
        jsondata=stream_type.JsonData(data=[SampleTrainingType(1)])
    ).to_proto()
    train_request = (
        sample_train_service.messages.ModulesSampleTaskSampleModuleTrainRequest(
            model_name=str(uuid.uuid4()),
            batch_size=42,
            training_data=training_data,
        )
    )
    servicer = GlobalTrainServicer(training_service=sample_train_service)
    servicer.auto_load_trained_model = False
    init_loaded_models_count = len(servicer._model_manager.loaded_models)

    with TemporaryDirectory() as tmp_dir:
        training_response = servicer.run_training_job(
            train_request,
            SampleModule,
            training_id="dummy-training-id",
            training_output_dir=tmp_dir,
            context=Fixtures.build_context("foo"),
            wait=True,
        )
        assert training_response.training_id == "dummy-training-id"
        assert init_loaded_models_count == len(servicer._model_manager.loaded_models)


def test_run_train_job_works_with_autoload(sample_train_service):
    """Check if run_train_job works with auto-load loading the model"""
    stream_type = caikit.interfaces.common.data_model.DataStreamSourceSampleTrainingType
    training_data = stream_type(
        jsondata=stream_type.JsonData(data=[SampleTrainingType(1)])
    ).to_proto()
    train_request = (
        sample_train_service.messages.ModulesSampleTaskSampleModuleTrainRequest(
            model_name=str(uuid.uuid4()),
            batch_size=42,
            training_data=training_data,
        )
    )
    servicer = GlobalTrainServicer(training_service=sample_train_service)
    servicer.auto_load_trained_model = True
    init_loaded_models_count = len(servicer._model_manager.loaded_models)

    with TemporaryDirectory() as tmp_dir:
        training_response = servicer.run_training_job(
            train_request,
            SampleModule,
            training_id="dummy-training-id-2",
            training_output_dir=tmp_dir,
            context=Fixtures.build_context("foo"),
            wait=True,
        )
        assert training_response.training_id == "dummy-training-id-2"
        assert init_loaded_models_count < len(servicer._model_manager.loaded_models)


#############
# Error cases
#############


def test_global_train_Another_Widget_that_requires_SampleWidget_but_not_loaded_should_raise(
    sample_train_service, sample_train_servicer
):
    """Global train of TrainRequest raises when calling a train function that requires another loaded model, but model is not loaded"""
    model_id = random_test_id()

    sample_model = caikit.interfaces.runtime.data_model.ModelPointer(
        model_id=model_id
    ).to_proto()
    request = (
        sample_train_service.messages.ModulesSampleTaskCompositeModuleTrainRequest(
            model_name="AnotherWidget_Training",
            sample_block=sample_model,
        )
    )

    with pytest.raises(CaikitRuntimeException) as context:
        sample_train_servicer.Train(request, Fixtures.build_context("foo"))

    assert f"Model '{model_id}' not loaded" == context.value.message


def test_global_train_Edge_Case_Widget_should_raise_when_error_surfaces_from_block(
    sample_train_service, sample_train_servicer
):
    """Test that if a module raises a ValueError, we should surface it to the user in a helpful way"""
    stream_type = caikit.interfaces.common.data_model.DataStreamSourceSampleTrainingType
    training_data = stream_type(
        jsondata=stream_type.JsonData(data=[SampleTrainingType(1)])
    ).to_proto()
    train_request = (
        sample_train_service.messages.ModulesSampleTaskSampleModuleTrainRequest(
            model_name=random_test_id(),
            batch_size=999,
            training_data=training_data,
        )
    )

    with pytest.raises(CaikitRuntimeException) as context:
        training_response = sample_train_servicer.Train(
            train_request, Fixtures.build_context("foo")
        )

        training_result = sample_train_servicer.training_map.get(
            training_response.training_id
        ).result()

    assert f"This may be a problem with your input" in str(context.value.message)


def test_global_train_returns_exit_code_with_oom(
    sample_train_service, sample_train_servicer
):
    """Test that if module goes into OOM we are able to surface error code"""
    stream_type = caikit.interfaces.common.data_model.DataStreamSourceSampleTrainingType
    training_data = stream_type(
        jsondata=stream_type.JsonData(data=[SampleTrainingType(1)])
    ).to_proto()
    train_request = (
        sample_train_service.messages.ModulesSampleTaskSampleModuleTrainRequest(
            model_name=random_test_id(),
            batch_size=42,
            training_data=training_data,
            oom_exit=True,
        )
    )

    # Enable sub-processing for test
    sample_train_servicer.use_subprocess = True

    with pytest.raises(CaikitRuntimeException) as context:
        training_response = sample_train_servicer.Train(
            train_request, Fixtures.build_context("foo")
        )
        sample_train_servicer.training_map.get(training_response.training_id).result()

    assert f"Training process died with OOM error!" in str(context.value.message)


#####################################################################

# NOTE: This test was commented out in the original unittest.TestCase impl - leaving as is
def test_global_train_aborts_long_running_trains(
    sample_train_service, sample_train_servicer
):
    stream_type = caikit.interfaces.common.data_model.DataStreamSourceSampleTrainingType
    training_data = stream_type(
        jsondata=stream_type.JsonData(data=[SampleTrainingType(1)])
    ).to_proto()
    train_request = (
        sample_train_service.messages.BlocksSampleTaskSampleBlockTrainRequest(
            model_name="Foo Bar Training",
            batch_size=42,
            training_data=training_data,
            oom_exit=True,
        )
    )

    # sample_train_servicer.use_subprocess = False
    if sample_train_servicer.use_subprocess:
        test_event = multiprocessing.Event()
    else:
        test_event = threading.Event()

    def never_respond(*args, **kwargs):
        """Never ending function"""
        test_event.set()
        while True:
            time.sleep(0.01)

    context = Fixtures.build_context("test-any-unresponsive-model")
    train_thread = threading.Thread(
        # NOTE: We are not calling .Train function because this function
        # calls the module import directly, which is making patching module hackery
        target=sample_train_servicer.Train,
        args=(train_request, context),
    )

    # NOTE: We are configuring following timeout
    # to avoid tests from hanging
    request_timeout = 10

    with patch(
        f"{SampleBlock.__module__}.{SampleBlock.train.__qualname__}",
        never_respond,
    ):
        train_thread.start()
        test_event.wait()
        # Simulate a timeout or client abort
        context.cancel()
        train_thread.join(request_timeout)

    # Make sure the training job actually stopped
    assert not train_thread.is_alive()<|MERGE_RESOLUTION|>--- conflicted
+++ resolved
@@ -98,15 +98,11 @@
         )
     )
 
-<<<<<<< HEAD
     training_response = sample_train_servicer.Train(
         train_request, Fixtures.build_context("foo")
     )
-    assert training_response.model_name == "Foo Bar Training"
-=======
-    training_response = sample_train_servicer.Train(train_request)
     assert training_response.model_name == model_name
->>>>>>> 11dda8cb
+
     assert training_response.training_id is not None
     assert isinstance(training_response.training_id, str)
 
@@ -159,15 +155,11 @@
         )
     )
 
-<<<<<<< HEAD
     training_response = sample_train_servicer.Train(
         train_request, Fixtures.build_context("foo")
     )
-    assert training_response.model_name == "Other block Training"
-=======
-    training_response = sample_train_servicer.Train(train_request)
     assert training_response.model_name == "Other module Training"
->>>>>>> 11dda8cb
+
     assert training_response.training_id is not None
     assert isinstance(training_response.training_id, str)
 
@@ -450,7 +442,7 @@
         jsondata=stream_type.JsonData(data=[SampleTrainingType(1)])
     ).to_proto()
     train_request = (
-        sample_train_service.messages.BlocksSampleTaskSampleBlockTrainRequest(
+        sample_train_service.messages.BlocksSampleTaskSampleModuleTrainRequest(
             model_name="Foo Bar Training",
             batch_size=42,
             training_data=training_data,
@@ -483,7 +475,7 @@
     request_timeout = 10
 
     with patch(
-        f"{SampleBlock.__module__}.{SampleBlock.train.__qualname__}",
+        f"{SampleModule.__module__}.{SampleModule.train.__qualname__}",
         never_respond,
     ):
         train_thread.start()
