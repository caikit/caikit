--- conflicted
+++ resolved
@@ -630,56 +630,6 @@
 
 def test_train_sample_task(client, runtime_http_server):
     model_name = "sample_task_train"
-<<<<<<< HEAD
-    with TestClient(runtime_http_server.app) as client:
-        json_input = {
-            "model_name": model_name,
-            "parameters": {
-                "training_data": {"data_stream": {"data": [{"number": 1}]}},
-                "batch_size": 42,
-            },
-        }
-        training_response = client.post(
-            f"/api/v1/SampleTaskSampleModuleTrain",
-            json=json_input,
-        )
-
-        # assert training response
-        training_json_response = json.loads(
-            training_response.content.decode(training_response.default_encoding)
-        )
-        assert training_response.status_code == 200, training_json_response
-        assert (training_id := training_json_response["training_id"])
-        assert training_json_response["model_name"] == model_name
-
-        # assert trained model
-        result = MODEL_MANAGER.get_model_future(training_id).load()
-        assert result.batch_size == 42
-        assert (
-            result.MODULE_CLASS
-            == "sample_lib.modules.sample_task.sample_implementation.SampleModule"
-        )
-
-        # register the newly trained model for inferencing
-        register_trained_model(
-            runtime_http_server.global_predict_servicer,
-            model_name,
-            training_id,
-        )
-
-        # test inferencing on new model
-        json_input_inference = {"model_id": model_name, "inputs": {"name": "world"}}
-        response = client.post(
-            f"/api/v1/task/sample",
-            json=json_input_inference,
-        )
-        json_response = json.loads(response.content.decode(response.default_encoding))
-        assert response.status_code == 200, json_response
-        assert json_response["greeting"] == "Hello world"
-
-
-def test_train_primitive_task(runtime_http_server):
-=======
     json_input = {
         "model_name": model_name,
         "parameters": {
@@ -726,32 +676,7 @@
     assert json_response["greeting"] == "Hello world"
 
 
-def test_train_sample_task_throws_s3_value_error(client):
-    """test that if we provide s3 path, it throws an error"""
-    model_name = "sample_task_train"
-    json_input = {
-        "model_name": model_name,
-        "output_path": {"path": "non-existent path_to_s3"},
-        "parameters": {
-            "training_data": {"data_stream": {"data": [{"number": 1}]}},
-            "batch_size": 42,
-        },
-    }
-    training_response = client.post(
-        f"/api/v1/SampleTaskSampleModuleTrain",
-        json=json_input,
-    )
-    assert (
-        "S3 output path not supported by this runtime"
-        in training_response.content.decode(training_response.default_encoding)
-    )
-    assert training_response.status_code == 500, training_response.content.decode(
-        training_response.default_encoding
-    )
-
-
 def test_train_primitive_task(client, runtime_http_server):
->>>>>>> 9ca09a13
     model_name = "primitive_task_train"
     json_input = {
         "model_name": model_name,
